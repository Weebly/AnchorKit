Pod::Spec.new do |s|

  s.name         = "AnchorKit"
  s.version      = "0.2.0"
  s.summary      = "A Swifty anchor-based API for AutoLayout."

  s.description  = <<-DESC
  
  AnchorKit is a Swifty API for AutoLayout on iOS, macOS, and tvOS.
  Create constraints quickly and efficiently with no black box magic underneath the hood.
  Also provides several extensions on `NSLayoutConstraint`. Works with both views and layout guides.

  DESC

  s.license   = { :type => "MIT", :file => "LICENSE" }
  s.homepage  = "https://github.com/Weebly/AnchorKit.git"
  s.author    = { "Eddie Kaiger" => "eddie.kaiger@weebly.com" }

  s.ios.deployment_target = "9.0"
  s.osx.deployment_target = "10.11"
  s.tvos.deployment_target = "9.0"

<<<<<<< HEAD
  s.source       = { :git => "https://github.com/Weebly/AnchorKit.git", :tag => "v0.2.0" }
=======
  s.source       = { :git => "https://github.intern.weebly.net/Weebly-iOS/AnchorKit.git", :tag => "v0.1.0" }
>>>>>>> 4ea3628d
  s.requires_arc = true
  s.source_files = "AnchorKit/*.swift"

end<|MERGE_RESOLUTION|>--- conflicted
+++ resolved
@@ -20,11 +20,7 @@
   s.osx.deployment_target = "10.11"
   s.tvos.deployment_target = "9.0"
 
-<<<<<<< HEAD
-  s.source       = { :git => "https://github.com/Weebly/AnchorKit.git", :tag => "v0.2.0" }
-=======
-  s.source       = { :git => "https://github.intern.weebly.net/Weebly-iOS/AnchorKit.git", :tag => "v0.1.0" }
->>>>>>> 4ea3628d
+  s.source       = { :git => "https://github.intern.weebly.net/Weebly-iOS/AnchorKit.git", :tag => "v0.2.0" }
   s.requires_arc = true
   s.source_files = "AnchorKit/*.swift"
 
