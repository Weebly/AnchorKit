--- conflicted
+++ resolved
@@ -203,20 +203,20 @@
     }
 
     /**
-<<<<<<< HEAD
+     Updates the insets of all constraints that correspond to left, right, top, or bottom sides of an item. Identical to `inset(_:)`, but has no return value (for proper naming conventions, use this when actually updating constraints, and use `inset(_:)` during constraint creation).
+     - parameter    insets:  Creates insets on constraints that have a first anchor that corresponds to one of the insets, i.e. a constraint starting with a `leading` anchor will get an inset of `insets.left`.
+     */
+    public func updateInsets(_ insets: EdgeInsets) {
+        self.inset(insets)
+    }
+
+    /**
      Updates any width and height constraints to the corresponding width and height of the provided size.
      - parameter    size:   The size to which to update the width and height constraints.
      */
     public func updateSize(_ size: CGSize) {
         filter { $0.firstAttribute == .width && $0.secondAttribute == .notAnAttribute }.updateOffsets(size.width)
         filter { $0.firstAttribute == .height && $0.secondAttribute == .notAnAttribute }.updateOffsets(size.height)
-=======
-     Updates the insets of all constraints that correspond to left, right, top, or bottom sides of an item. Identical to `inset(_:)`, but has no return value (for proper naming conventions, use this when actually updating constraints, and use `inset(_:)` during constraint creation).
-     - parameter    insets:  Creates insets on constraints that have a first anchor that corresponds to one of the insets, i.e. a constraint starting with a `leading` anchor will get an inset of `insets.left`.
-     */
-    public func updateInsets(_ insets: EdgeInsets) {
-        self.inset(insets)
->>>>>>> f797ff1c
     }
 
 }
