--- conflicted
+++ resolved
@@ -18,7 +18,6 @@
 		C04E70051ECFBF1100749438 /* ViewController.swift in Sources */ = {isa = PBXBuildFile; fileRef = C04E6FFF1ECFBF1100749438 /* ViewController.swift */; };
 		C04E700A1ECFBF2200749438 /* LaunchScreen.storyboard in Resources */ = {isa = PBXBuildFile; fileRef = C04E70061ECFBF2200749438 /* LaunchScreen.storyboard */; };
 		C04E700B1ECFBF2200749438 /* Main.storyboard in Resources */ = {isa = PBXBuildFile; fileRef = C04E70081ECFBF2200749438 /* Main.storyboard */; };
-<<<<<<< HEAD
 		C05749D91F571B5900E54255 /* Anchor.swift in Sources */ = {isa = PBXBuildFile; fileRef = C05749D21F571B4D00E54255 /* Anchor.swift */; };
 		C05749DA1F571B5900E54255 /* Anchorable+Constraints.swift in Sources */ = {isa = PBXBuildFile; fileRef = C05749D31F571B4D00E54255 /* Anchorable+Constraints.swift */; };
 		C05749DB1F571B5900E54255 /* Anchorable.swift in Sources */ = {isa = PBXBuildFile; fileRef = C05749D41F571B4D00E54255 /* Anchorable.swift */; };
@@ -26,14 +25,6 @@
 		C05749DD1F571B5900E54255 /* LayoutPriority.swift in Sources */ = {isa = PBXBuildFile; fileRef = C05749D61F571B4D00E54255 /* LayoutPriority.swift */; };
 		C05749DE1F571B5900E54255 /* NSLayoutConstraint+AnchorKit.swift in Sources */ = {isa = PBXBuildFile; fileRef = C05749D71F571B4D00E54255 /* NSLayoutConstraint+AnchorKit.swift */; };
 		C05749DF1F571B5900E54255 /* SystemSpacingPosition.swift in Sources */ = {isa = PBXBuildFile; fileRef = C05749D81F571B4D00E54255 /* SystemSpacingPosition.swift */; };
-=======
-		C0A26A2F1F571A1F000E1F7C /* Anchor.swift in Sources */ = {isa = PBXBuildFile; fileRef = C0A26A291F571A1F000E1F7C /* Anchor.swift */; };
-		C0A26A301F571A1F000E1F7C /* Anchorable+Constraints.swift in Sources */ = {isa = PBXBuildFile; fileRef = C0A26A2A1F571A1F000E1F7C /* Anchorable+Constraints.swift */; };
-		C0A26A311F571A1F000E1F7C /* Anchorable.swift in Sources */ = {isa = PBXBuildFile; fileRef = C0A26A2B1F571A1F000E1F7C /* Anchorable.swift */; };
-		C0A26A321F571A1F000E1F7C /* CGFloatRepresentable.swift in Sources */ = {isa = PBXBuildFile; fileRef = C0A26A2C1F571A1F000E1F7C /* CGFloatRepresentable.swift */; };
-		C0A26A331F571A1F000E1F7C /* LayoutPriority.swift in Sources */ = {isa = PBXBuildFile; fileRef = C0A26A2D1F571A1F000E1F7C /* LayoutPriority.swift */; };
-		C0A26A341F571A1F000E1F7C /* NSLayoutConstraint+AnchorKit.swift in Sources */ = {isa = PBXBuildFile; fileRef = C0A26A2E1F571A1F000E1F7C /* NSLayoutConstraint+AnchorKit.swift */; };
->>>>>>> be0d37da
 		C0E1C9541DD319D50068E85C /* AnchorKit.framework in Frameworks */ = {isa = PBXBuildFile; fileRef = C0E1C94B1DD319D50068E85C /* AnchorKit.framework */; };
 /* End PBXBuildFile section */
 
@@ -62,7 +53,6 @@
 		C04E6FFF1ECFBF1100749438 /* ViewController.swift */ = {isa = PBXFileReference; fileEncoding = 4; lastKnownFileType = sourcecode.swift; name = ViewController.swift; path = "AnchorKit-iOS/ViewController.swift"; sourceTree = SOURCE_ROOT; };
 		C04E70071ECFBF2200749438 /* Base */ = {isa = PBXFileReference; lastKnownFileType = file.storyboard; name = Base; path = "AnchorKit-iOS/Base.lproj/LaunchScreen.storyboard"; sourceTree = SOURCE_ROOT; };
 		C04E70091ECFBF2200749438 /* Base */ = {isa = PBXFileReference; lastKnownFileType = file.storyboard; name = Base; path = "AnchorKit-iOS/Base.lproj/Main.storyboard"; sourceTree = SOURCE_ROOT; };
-<<<<<<< HEAD
 		C05749D21F571B4D00E54255 /* Anchor.swift */ = {isa = PBXFileReference; lastKnownFileType = sourcecode.swift; path = Anchor.swift; sourceTree = "<group>"; };
 		C05749D31F571B4D00E54255 /* Anchorable+Constraints.swift */ = {isa = PBXFileReference; lastKnownFileType = sourcecode.swift; path = "Anchorable+Constraints.swift"; sourceTree = "<group>"; };
 		C05749D41F571B4D00E54255 /* Anchorable.swift */ = {isa = PBXFileReference; lastKnownFileType = sourcecode.swift; path = Anchorable.swift; sourceTree = "<group>"; };
@@ -70,14 +60,6 @@
 		C05749D61F571B4D00E54255 /* LayoutPriority.swift */ = {isa = PBXFileReference; lastKnownFileType = sourcecode.swift; path = LayoutPriority.swift; sourceTree = "<group>"; };
 		C05749D71F571B4D00E54255 /* NSLayoutConstraint+AnchorKit.swift */ = {isa = PBXFileReference; lastKnownFileType = sourcecode.swift; path = "NSLayoutConstraint+AnchorKit.swift"; sourceTree = "<group>"; };
 		C05749D81F571B4D00E54255 /* SystemSpacingPosition.swift */ = {isa = PBXFileReference; lastKnownFileType = sourcecode.swift; path = SystemSpacingPosition.swift; sourceTree = "<group>"; };
-=======
-		C0A26A291F571A1F000E1F7C /* Anchor.swift */ = {isa = PBXFileReference; fileEncoding = 4; lastKnownFileType = sourcecode.swift; path = Anchor.swift; sourceTree = "<group>"; };
-		C0A26A2A1F571A1F000E1F7C /* Anchorable+Constraints.swift */ = {isa = PBXFileReference; fileEncoding = 4; lastKnownFileType = sourcecode.swift; path = "Anchorable+Constraints.swift"; sourceTree = "<group>"; };
-		C0A26A2B1F571A1F000E1F7C /* Anchorable.swift */ = {isa = PBXFileReference; fileEncoding = 4; lastKnownFileType = sourcecode.swift; path = Anchorable.swift; sourceTree = "<group>"; };
-		C0A26A2C1F571A1F000E1F7C /* CGFloatRepresentable.swift */ = {isa = PBXFileReference; fileEncoding = 4; lastKnownFileType = sourcecode.swift; path = CGFloatRepresentable.swift; sourceTree = "<group>"; };
-		C0A26A2D1F571A1F000E1F7C /* LayoutPriority.swift */ = {isa = PBXFileReference; fileEncoding = 4; lastKnownFileType = sourcecode.swift; path = LayoutPriority.swift; sourceTree = "<group>"; };
-		C0A26A2E1F571A1F000E1F7C /* NSLayoutConstraint+AnchorKit.swift */ = {isa = PBXFileReference; fileEncoding = 4; lastKnownFileType = sourcecode.swift; path = "NSLayoutConstraint+AnchorKit.swift"; sourceTree = "<group>"; };
->>>>>>> be0d37da
 		C0E1C94B1DD319D50068E85C /* AnchorKit.framework */ = {isa = PBXFileReference; explicitFileType = wrapper.framework; includeInIndex = 0; path = AnchorKit.framework; sourceTree = BUILT_PRODUCTS_DIR; };
 		C0E1C9531DD319D50068E85C /* AnchorKitTests.xctest */ = {isa = PBXFileReference; explicitFileType = wrapper.cfbundle; includeInIndex = 0; path = AnchorKitTests.xctest; sourceTree = BUILT_PRODUCTS_DIR; };
 /* End PBXFileReference section */
@@ -141,11 +123,7 @@
 		C07218141E722070000A0F0B /* AnchorKit */ = {
 			isa = PBXGroup;
 			children = (
-<<<<<<< HEAD
 				C05749D11F571B4D00E54255 /* Source */,
-=======
-				C0A26A281F571A1F000E1F7C /* Source */,
->>>>>>> be0d37da
 				C04E6FD31ECFBE5F00749438 /* AnchorKit.h */,
 				C04E6FD81ECFBE5F00749438 /* Info.plist */,
 			);
@@ -357,7 +335,6 @@
 			isa = PBXSourcesBuildPhase;
 			buildActionMask = 2147483647;
 			files = (
-<<<<<<< HEAD
 				C05749DB1F571B5900E54255 /* Anchorable.swift in Sources */,
 				C05749DE1F571B5900E54255 /* NSLayoutConstraint+AnchorKit.swift in Sources */,
 				C05749DC1F571B5900E54255 /* CGFloatRepresentable.swift in Sources */,
@@ -365,14 +342,6 @@
 				C05749DD1F571B5900E54255 /* LayoutPriority.swift in Sources */,
 				C05749DA1F571B5900E54255 /* Anchorable+Constraints.swift in Sources */,
 				C05749DF1F571B5900E54255 /* SystemSpacingPosition.swift in Sources */,
-=======
-				C0A26A311F571A1F000E1F7C /* Anchorable.swift in Sources */,
-				C0A26A341F571A1F000E1F7C /* NSLayoutConstraint+AnchorKit.swift in Sources */,
-				C0A26A321F571A1F000E1F7C /* CGFloatRepresentable.swift in Sources */,
-				C0A26A2F1F571A1F000E1F7C /* Anchor.swift in Sources */,
-				C0A26A331F571A1F000E1F7C /* LayoutPriority.swift in Sources */,
-				C0A26A301F571A1F000E1F7C /* Anchorable+Constraints.swift in Sources */,
->>>>>>> be0d37da
 			);
 			runOnlyForDeploymentPostprocessing = 0;
 		};
