//
//  LayoutPriority_Tests.swift
//  AnchorKit
//
//  Created by Eddie Kaiger on 2/22/17.
//  Copyright © 2017 Weebly. All rights reserved.
//

#if os(macOS)
    import AppKit
#else
    import UIKit
#endif

import XCTest
@testable import AnchorKit


class LayoutPriority_Tests: XCTestCase {
    
    func testRawValues() {
        XCTAssertEqual(LayoutPriority.low.rawValue, 250)
        XCTAssertEqual(LayoutPriority.medium.rawValue, 500)
        XCTAssertEqual(LayoutPriority.high.rawValue, 750)
        XCTAssertEqual(LayoutPriority.required.rawValue, 1000)
        XCTAssertEqual(LayoutPriority.custom(32).rawValue, 32)
    }

    func testInitWithRawValue() {
        XCTAssertEqual(LayoutPriority(rawValue: 250), .low)
        XCTAssertEqual(LayoutPriority(rawValue: 500), .medium)
        XCTAssertEqual(LayoutPriority(rawValue: 750), .high)
        XCTAssertEqual(LayoutPriority(rawValue: 1000), .required)
        XCTAssertEqual(LayoutPriority(rawValue: 42), .custom(42))
    }

    func testConstraint_layoutPriority() {
        let constraint = NSLayoutConstraint()
        constraint.layoutPriority = .high
        XCTAssertEqual(constraint.priority.rawValue, 750)
        constraint.priority = Priority(rawValue: 56)
        XCTAssertEqual(constraint.layoutPriority, .custom(56))
    }

    func testComparable() {
        XCTAssertLessThan(LayoutPriority.low, .high)
        XCTAssertGreaterThan(LayoutPriority.custom(501), .medium)
    }

    func testAddition() {
        XCTAssertEqual((LayoutPriority.high + 1).rawValue, 751)
    }

    func testSubtraction() {
        XCTAssertEqual((LayoutPriority.medium - 20).rawValue, 480)
    }

    func testContentCompressionResistance() {
        let v = View()
        v.resistCompression(with: .high, for: .vertical, .horizontal)
        XCTAssertEqual(v.compressionResistancePriority(for: .vertical), .high)
<<<<<<< HEAD
        XCTAssertEqual(v.contentCompressionResistancePriority(for: .vertical).rawValue, 750)
=======
        XCTAssertEqual(v.compressionResistancePriority(for: .horizontal), .high)
        XCTAssertEqual(v.contentCompressionResistancePriority(for: .vertical), 750)
>>>>>>> e7bf85d9
    }

    func testContentHugging() {
        let v = View()
        v.hug(with: .medium, for: .horizontal, .vertical)
        XCTAssertEqual(v.huggingPriority(for: .horizontal), .medium)
<<<<<<< HEAD
        XCTAssertEqual(v.contentHuggingPriority(for: .horizontal).rawValue, 500)
=======
        XCTAssertEqual(v.huggingPriority(for: .vertical), .medium)
        XCTAssertEqual(v.contentHuggingPriority(for: .horizontal), 500)
>>>>>>> e7bf85d9
    }

}<|MERGE_RESOLUTION|>--- conflicted
+++ resolved
@@ -59,24 +59,14 @@
         let v = View()
         v.resistCompression(with: .high, for: .vertical, .horizontal)
         XCTAssertEqual(v.compressionResistancePriority(for: .vertical), .high)
-<<<<<<< HEAD
-        XCTAssertEqual(v.contentCompressionResistancePriority(for: .vertical).rawValue, 750)
-=======
         XCTAssertEqual(v.compressionResistancePriority(for: .horizontal), .high)
-        XCTAssertEqual(v.contentCompressionResistancePriority(for: .vertical), 750)
->>>>>>> e7bf85d9
     }
 
     func testContentHugging() {
         let v = View()
         v.hug(with: .medium, for: .horizontal, .vertical)
         XCTAssertEqual(v.huggingPriority(for: .horizontal), .medium)
-<<<<<<< HEAD
-        XCTAssertEqual(v.contentHuggingPriority(for: .horizontal).rawValue, 500)
-=======
         XCTAssertEqual(v.huggingPriority(for: .vertical), .medium)
-        XCTAssertEqual(v.contentHuggingPriority(for: .horizontal), 500)
->>>>>>> e7bf85d9
     }
 
 }